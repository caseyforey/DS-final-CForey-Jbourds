--- conflicted
+++ resolved
@@ -19,7 +19,6 @@
 
     :returns: Numpy array with all unique card names.
     """
-<<<<<<< HEAD
     card_names: set[str] = set()
     set_names: list[str] = list(all_printings_dataset['data'].keys())
     for set_name in set_names:
@@ -29,31 +28,26 @@
     return np.array(list(card_names))
 
 def get_card_sets_uuids(all_printings_dataset: dict, unique_card_names: np.array) -> dict[str: list[str]]:
-=======
-    pass
-    
-
-def get_set_data(path) -> pd.DataFrame:
->>>>>>> 2c23dbff
     """
     Function to get a list of sets and corresponding UUIDs for every card name based on the UUID in every set
     they were released in.
 
-<<<<<<< HEAD
     :param all_printings_dataset: Dictionary containing information with all the card printings.
     :param unique_card_names:     Numpy array with all unique card names.
 
     :returns: Dictionary mapping each card name to a list of its set UUIDs.
     """
-    card_uuids: dict[str: list[tuple[str, str]]] = {card_name: [] for card_name in unique_card_names}
+    card_sets_uuids: dict[str: list[tuple[str, str]]] = {card_name: [] for card_name in unique_card_names}
     set_names: list[str] = list(all_printings_dataset['data'].keys())
     for set_name in set_names:
         set_cards: list[dict] = all_printings_dataset['data'][set_name]['cards']
         for card in set_cards:
-            card_uuids[card['name']].append((set_name, card['uuid']))
+            card_sets_uuids[card['name']].append((set_name, card['uuid']))
 
-    return card_uuids
-=======
+    return card_sets_uuids
+
+def get_set_data(path) -> pd.DataFrame:
+    """
     :param path: The path to the set json file to be read
 
     :returns: Pandas DataFrame with every set and year it was released.
@@ -66,5 +60,4 @@
         set_year[set_id['code']] = set_id['releaseDate'][0:4]
     set_year_df = pd.DataFrame.from_dict(set_year, orient='index')
     set_year_df.reset_index(inplace= True) 
-    set_year_df.rename(columns={'index': 'Set Name', 0:'Release Year'},inplace= True) 
->>>>>>> 2c23dbff
+    set_year_df.rename(columns={'index': 'Set Name', 0: 'Release Year'}, inplace=True)